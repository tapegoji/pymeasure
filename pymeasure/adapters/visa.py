--- conflicted
+++ resolved
@@ -138,39 +138,17 @@
         header, data = binary[:header_bytes], binary[header_bytes:]
         return np.fromstring(data, dtype=dtype)
 
-<<<<<<< HEAD
-=======
     def write_binary_values(self, command, values, format='B'):
         """ Write binary data to the instrument, e.g. waveform for signal generators
 
         :param command: SCPI command to be sent to the instrument
         :param values: iterable representing the binary values
         :format: "struct module" format character for each list item (see struct documentation)
-.       :returns: number of bytes written
+        :returns: number of bytes written
         """
 
         return self.connection.write_binary_values(command, values, datatype=format, is_big_endian = True)
 
-    def config(self, is_binary=False, datatype='str',
-               container=np.array, converter='s',
-               separator=',', is_big_endian=False):
-        """ Configurate the format of data transfer to and from the instrument.
-
-        :param is_binary: If True, data is in binary format, otherwise ASCII.
-        :param datatype: Data type.
-        :param container: Return format. Any callable/type that takes an iterable.
-        :param converter: String converter, used in dealing with ASCII data.
-        :param separator: Delimiter of a series of data in ASCII.
-        :param is_big_endian: Endianness.
-        """
-        self.connection.values_format.is_binary = is_binary
-        self.connection.values_format.datatype = datatype
-        self.connection.values_format.container = container
-        self.connection.values_format.converter = converter
-        self.connection.values_format.separator = separator
-        self.connection.values_format.is_big_endian = is_big_endian
-
->>>>>>> c08888b8
     def wait_for_srq(self, timeout=25, delay=0.1):
         """ Blocks until a SRQ, and leaves the bit high
 
